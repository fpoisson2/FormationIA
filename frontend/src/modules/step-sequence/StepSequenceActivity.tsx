import { useCallback, useMemo } from "react";

import type { ActivityProps } from "../../config/activities";
import {
  StepSequenceRenderer,
  type StepSequenceRenderWrapperProps,
} from "./StepSequenceRenderer";
<<<<<<< HEAD
import type {
  StepDefinition,
  StepSequenceActivityContextBridge,
  StepSequenceWrapperPreference,
} from "./types";
=======
import type { StepDefinition } from "./types";
import { isCompositeStepDefinition, resolveStepComponentKey } from "./types";
>>>>>>> 7054e08f
import { useActivityCompletion } from "../../hooks/useActivityCompletion";

export type StepSequenceActivityConfig = {
  steps: StepDefinition[];
};

export type StepSequenceActivityProps = ActivityProps & {
  steps?: StepDefinition[];
  stepSequence?: StepDefinition[];
  metadata?: StepSequenceActivityConfig | null;
  onComplete?: (payloads: Record<string, unknown>) => void;
};

const MANUAL_ADVANCE_COMPONENTS = new Set(["rich-content", "video"]);

const isStepDefinitionArray = (
  value: StepDefinition[] | undefined
): value is StepDefinition[] =>
  Array.isArray(value) &&
  value.every(
    (step) => {
      if (!step || typeof step !== "object") {
        return false;
      }
      const typed = step as StepDefinition;
      if (typeof typed.id !== "string") {
        return false;
      }
      if (isCompositeStepDefinition(typed)) {
        return Array.isArray(typed.composite?.modules);
      }
      return typeof typed.component === "string";
    }
  );

export function StepSequenceActivity({
  steps,
  stepSequence,
  metadata,
  isEditMode = false,
  onComplete,
  activityId,
  completionId,
  navigateToActivities,
  setLayoutOverrides,
  resetLayoutOverrides,
  header,
  card,
  layout,
  layoutOverrides,
}: StepSequenceActivityProps): JSX.Element {
  const metadataSteps = metadata?.steps;
  const resolvedSteps = useMemo(() => {
    if (isStepDefinitionArray(steps)) {
      return steps;
    }
    if (isStepDefinitionArray(stepSequence)) {
      return stepSequence;
    }
    if (isStepDefinitionArray(metadataSteps)) {
      return metadataSteps;
    }
    return [] as StepDefinition[];
  }, [metadataSteps, stepSequence, steps]);

  const completionTargetId = completionId || activityId;

  const handleNavigateAfterCompletion = useCallback(() => {
    if (typeof navigateToActivities === "function") {
      navigateToActivities();
    }
  }, [navigateToActivities]);

  const { markCompleted } = useActivityCompletion({
    activityId: completionTargetId,
    onCompleted: handleNavigateAfterCompletion,
    resetOn: [completionTargetId],
  });

  const finalizeSequence = useCallback(async () => {
    if (isEditMode) {
      return;
    }

    const success = await markCompleted({ triggerCompletionCallback: true });
    if (!success) {
      handleNavigateAfterCompletion();
    }
  }, [handleNavigateAfterCompletion, isEditMode, markCompleted]);

  const handleComplete = useCallback(
    (payloads: Record<string, unknown>) => {
      onComplete?.(payloads);
      void finalizeSequence();
    },
    [finalizeSequence, onComplete]
  );

  const activityContext = useMemo<StepSequenceActivityContextBridge>(
    () => ({
      activityId,
      completionId,
      navigateToActivities,
      setLayoutOverrides,
      resetLayoutOverrides,
      header,
      card,
      layout,
      layoutOverrides,
    }),
    [
      activityId,
      card,
      completionId,
      header,
      layout,
      layoutOverrides,
      navigateToActivities,
      resetLayoutOverrides,
      setLayoutOverrides,
    ]
  );

  const renderDefaultWrapper = useCallback(
    ({
      step,
      stepIndex,
      stepCount,
      StepComponent,
      componentProps,
      context,
      advance,
    }: StepSequenceRenderWrapperProps) => {
      const wrapperPreference: StepSequenceWrapperPreference =
        StepComponent.stepSequenceWrapper ?? "default";

      if (wrapperPreference === "bare") {
        return <StepComponent {...componentProps} />;
      }

      const canGoBack = stepIndex > 0;
      const isLastStep = stepIndex === stepCount - 1;
      const resolvedComponentKey = resolveStepComponentKey(step);
      const showContinueButton =
        context.isEditMode ||
        (resolvedComponentKey
          ? MANUAL_ADVANCE_COMPONENTS.has(resolvedComponentKey)
          : false);
      const indicatorLabel = `Étape ${stepIndex + 1} sur ${stepCount}`;
      const progressPercent =
        stepCount > 0 ? Math.round(((stepIndex + 1) / stepCount) * 100) : 0;

      let stepTitle: string | null = null;
      const rawConfig = componentProps.config;
      if (rawConfig && typeof rawConfig === "object") {
        const maybeTitle = (rawConfig as { title?: unknown }).title;
        if (typeof maybeTitle === "string" && maybeTitle.trim().length > 0) {
          stepTitle = maybeTitle;
        }
      }

      return (
        <div className="mx-auto flex w-full max-w-4xl flex-col gap-6">
          <header className="space-y-3 text-center">
            <p className="text-xs font-semibold uppercase tracking-wide text-slate-500">
              {indicatorLabel}
            </p>
            <div className="h-1 w-full overflow-hidden rounded-full bg-slate-200">
              <div
                className="h-full rounded-full bg-orange-500 transition-all"
                style={{ width: `${progressPercent}%` }}
              />
            </div>
            {stepTitle ? (
              <h2 className="text-2xl font-semibold text-slate-900">
                {stepTitle}
              </h2>
            ) : null}
            {context.isEditMode ? (
              <nav className="flex flex-wrap justify-center gap-2 text-xs">
                {context.steps.map((definition, index) => (
                  <button
                    key={definition.id}
                    type="button"
                    onClick={() => context.goToStep(index)}
                    className={`rounded-full px-3 py-1 font-medium transition ${
                      index === stepIndex
                        ? "bg-orange-500 text-white shadow-sm"
                        : "bg-slate-200 text-slate-700 hover:bg-slate-300"
                    }`}
                  >
                    Étape {index + 1}
                  </button>
                ))}
              </nav>
            ) : null}
          </header>
          <div className="rounded-3xl border border-slate-200 bg-white/90 p-6 shadow-sm md:p-10">
            <StepComponent {...componentProps} />
          </div>
          {(canGoBack || showContinueButton) && (
            <div className="flex flex-col gap-3 sm:flex-row sm:items-center sm:justify-between">
              {canGoBack ? (
                <button
                  type="button"
                  onClick={() => context.goToStep(stepIndex - 1)}
                  className="inline-flex items-center justify-center gap-2 rounded-full border border-slate-300 px-4 py-2 text-sm font-medium text-slate-600 transition hover:border-slate-400 hover:text-slate-800"
                >
                  ← Étape précédente
                </button>
              ) : (
                <span className="hidden sm:block" />
              )}
              {showContinueButton ? (
                <button
                  type="button"
                  onClick={advance}
                  className="inline-flex items-center justify-center rounded-full border border-orange-500 bg-orange-500 px-5 py-2 text-sm font-semibold text-white transition hover:border-orange-600 hover:bg-orange-600"
                >
                  {isLastStep ? "Terminer" : "Continuer"}
                </button>
              ) : null}
            </div>
          )}
        </div>
      );
    },
    []
  );

  return (
    <StepSequenceRenderer
      steps={resolvedSteps}
      isEditMode={isEditMode}
      onComplete={handleComplete}
      activityContext={activityContext}
      renderStepWrapper={renderDefaultWrapper}
    />
  );
}<|MERGE_RESOLUTION|>--- conflicted
+++ resolved
@@ -5,16 +5,13 @@
   StepSequenceRenderer,
   type StepSequenceRenderWrapperProps,
 } from "./StepSequenceRenderer";
-<<<<<<< HEAD
 import type {
   StepDefinition,
   StepSequenceActivityContextBridge,
   StepSequenceWrapperPreference,
 } from "./types";
-=======
 import type { StepDefinition } from "./types";
 import { isCompositeStepDefinition, resolveStepComponentKey } from "./types";
->>>>>>> 7054e08f
 import { useActivityCompletion } from "../../hooks/useActivityCompletion";
 
 export type StepSequenceActivityConfig = {
