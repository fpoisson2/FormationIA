import { registerStepComponent } from "../registry";

import { CompositeStep } from "./CompositeStep";
import { FormStep } from "./FormStep";
import { RichContentStep } from "./RichContentStep";
import { SimulationChatStep } from "./SimulationChatStep";
import { VideoStep } from "./VideoStep";
import { PromptEvaluationStep } from "./PromptEvaluationStep";
import { DualModelComparisonStep } from "./DualModelComparisonStep";
import { ClarityMapStep } from "./clarity/ClarityMapStep";
import { ClarityPromptStep } from "./clarity/ClarityPromptStep";
import type {
  DualModelComparisonConfig,
  DualModelComparisonStepState,
  DualModelComparisonVariant,
  DualModelComparisonVariantConfig,
  DualModelComparisonCopyConfig,
  DualModelComparisonInfoCardConfig,
  DualModelComparisonRequestConfig,
} from "./DualModelComparisonStep";
import type { FormStepConfig, FormStepValidationFn } from "./FormStep";
import {
  createDefaultFieldSpec,
  defaultValidateFormValues,
  isFormAnswerEmpty,
  sanitizeFormValues,
  validateFieldSpec,
} from "./FormStep";
import type {
  SimulationChatConfig,
  SimulationChatPayload,
  SimulationChatStageConfig,
} from "./SimulationChatStep";
import "./workshop";
import "./explorateur-world";
import type {
  RichContentChecklistItem,
  RichContentChecklistSidebar,
  RichContentMediaItem,
  RichContentSidebar,
  RichContentStepConfig,
  RichContentStepContent,
  RichContentTipsSidebar,
} from "./RichContentStep";
import type {
  VideoCaption,
  VideoSource,
  VideoStepConfig,
  VideoStepContent,
  VideoSourceType,
} from "./VideoStep";

registerStepComponent("composite", CompositeStep);
registerStepComponent("form", FormStep);
registerStepComponent("rich-content", RichContentStep);
registerStepComponent("simulation-chat", SimulationChatStep);
registerStepComponent("video", VideoStep);
registerStepComponent("prompt-evaluation", PromptEvaluationStep);
registerStepComponent("ai-comparison", DualModelComparisonStep);
registerStepComponent("clarity-map", ClarityMapStep);
registerStepComponent("clarity-prompt", ClarityPromptStep);

/**
 * Configuration attendue par le module `rich-content`.
 *
 * @property title Titre principal affiché en haut du contenu.
 * @property body Corps du texte, rendu en blocs multiligne.
 * @property media Liste d’illustrations (URL, alt, légende) affichées dans une grille.
 * @property sidebar Bloc optionnel situé dans la colonne latérale (astuces ou checklist).
 * @property onChange Callback déclenché en mode édition à chaque modification des champs.
 */
export type { CompositeStepConfig, CompositeStepModuleDefinition } from "../types";
export { CompositeStep };
export type { FormStepConfig, FormStepValidationFn };
export {
  FormStep,
  createDefaultFieldSpec,
  defaultValidateFormValues,
  isFormAnswerEmpty,
  sanitizeFormValues,
  validateFieldSpec,
};
export type { SimulationChatConfig, SimulationChatPayload, SimulationChatStageConfig };
export type { RichContentStepConfig, RichContentStepContent };
export type { RichContentMediaItem };
export type {
  RichContentSidebar,
  RichContentTipsSidebar,
  RichContentChecklistSidebar,
  RichContentChecklistItem,
};
export { RichContentStep };
export type {
  VideoCaption,
  VideoSource,
  VideoSourceType,
  VideoStepConfig,
  VideoStepContent,
};
export { VideoStep };

export type {
  PromptEvaluationStepConfig,
  PromptEvaluationScore,
  PromptEvaluationStepPayload,
} from "./PromptEvaluationStep";
export { PromptEvaluationStep };

<<<<<<< HEAD
export * from "./workshop";
export * from "./explorateur-world";
=======
export type {
  DualModelComparisonConfig,
  DualModelComparisonCopyConfig,
  DualModelComparisonInfoCardConfig,
  DualModelComparisonRequestConfig,
  DualModelComparisonStepState,
  DualModelComparisonVariant,
  DualModelComparisonVariantConfig,
} from "./DualModelComparisonStep";
export { DualModelComparisonStep };

export type {
  ClarityMapStepConfig,
  ClarityMapStepPayload,
} from "./clarity/ClarityMapStep";
export type {
  ClarityPromptStepConfig,
  ClarityPromptStepPayload,
} from "./clarity/ClarityPromptStep";
export { ClarityMapStep, ClarityPromptStep };

export * from "./workshop";
>>>>>>> 7054e08f
<|MERGE_RESOLUTION|>--- conflicted
+++ resolved
@@ -106,10 +106,6 @@
 } from "./PromptEvaluationStep";
 export { PromptEvaluationStep };
 
-<<<<<<< HEAD
-export * from "./workshop";
-export * from "./explorateur-world";
-=======
 export type {
   DualModelComparisonConfig,
   DualModelComparisonCopyConfig,
@@ -132,4 +128,4 @@
 export { ClarityMapStep, ClarityPromptStep };
 
 export * from "./workshop";
->>>>>>> 7054e08f
+export * from "./explorateur-world";