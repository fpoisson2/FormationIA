--- conflicted
+++ resolved
@@ -70,7 +70,7 @@
 MISSIONS_PATH = Path(__file__).resolve().parent.parent / "missions.json"
 
 
-<<<<<<< HEAD
+
 def _resolve_summary_heartbeat_interval() -> float:
     raw_value = os.getenv("SUMMARY_HEARTBEAT_INTERVAL")
     if raw_value is None:
@@ -84,9 +84,7 @@
 
 SUMMARY_HEARTBEAT_INTERVAL = _resolve_summary_heartbeat_interval()
 
-=======
-logger = logging.getLogger(__name__)
->>>>>>> 162f8962
+logger = logging.getLogger(__nam__)
 
 def _resolve_activities_config_path() -> Path:
     raw_path = os.getenv("ACTIVITIES_CONFIG_PATH")
